--- conflicted
+++ resolved
@@ -147,14 +147,11 @@
         double                          dp_max_rel_;
         double                          ds_max_;
         double                          drs_max_rel_;
-<<<<<<< HEAD
         enum RelaxType                  relax_type_;
         double                          relax_max_;
         double                          relax_increment_;
         double                          relax_rel_tol_;
-=======
         int                             max_iter_;
->>>>>>> 6e6339d8
 
         std::vector<ReservoirResidualQuant> rq_;
         std::vector<PhasePresence> phaseCondition_;
@@ -295,14 +292,11 @@
         double dpMaxRel() const { return dp_max_rel_; }
         double dsMax() const { return ds_max_; }
         double drsMaxRel() const { return drs_max_rel_; }
-<<<<<<< HEAD
         enum RelaxType relaxType() const { return relax_type_; }
         double relaxMax() const { return relax_max_; };
         double relaxIncrement() const { return relax_increment_; };
         double relaxRelTol() const { return relax_rel_tol_; };
-=======
         double maxIter() const { return max_iter_; }
->>>>>>> 6e6339d8
 
     };
 } // namespace Opm

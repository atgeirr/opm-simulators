/*
  Copyright 2017 SINTEF Digital, Mathematics and Cybernetics.
  Copyright 2017 Statoil ASA.
  Copyright 2018 IRIS

  This file is part of the Open Porous Media project (OPM).

  OPM is free software: you can redistribute it and/or modify
  it under the terms of the GNU General Public License as published by
  the Free Software Foundation, either version 3 of the License, or
  (at your option) any later version.

  OPM is distributed in the hope that it will be useful,
  but WITHOUT ANY WARRANTY; without even the implied warranty of
  MERCHANTABILITY or FITNESS FOR A PARTICULAR PURPOSE.  See the
  GNU General Public License for more details.

  You should have received a copy of the GNU General Public License
  along with OPM.  If not, see <http://www.gnu.org/licenses/>.
*/

#ifndef OPM_WELLINTERFACE_IMPL_HEADER_INCLUDED
#define OPM_WELLINTERFACE_IMPL_HEADER_INCLUDED

#include "WellInterface.hpp"
namespace Opm
{


    template<typename TypeTag>
    WellInterface<TypeTag>::
    WellInterface(const Well* well, const int time_step, const Wells* wells,
                  const ModelParameters& param,
                  const RateConverterType& rate_converter,
                  const int pvtRegionIdx,
                  const int num_components)
    : well_ecl_(well)
    , current_step_(time_step)
    , param_(param)
    , rateConverter_(rate_converter)
    , pvtRegionIdx_(pvtRegionIdx)
    , num_components_(num_components)
    {
        if (!well) {
            OPM_THROW(std::invalid_argument, "Null pointer of Well is used to construct WellInterface");
        }

        if (time_step < 0) {
            OPM_THROW(std::invalid_argument, "Negtive time step is used to construct WellInterface");
        }

        if (!wells) {
            OPM_THROW(std::invalid_argument, "Null pointer of Wells is used to construct WellInterface");
        }

        const std::string& well_name = well->name();

        // looking for the location of the well in the wells struct
        int index_well;
        for (index_well = 0; index_well < wells->number_of_wells; ++index_well) {
            if (well_name == std::string(wells->name[index_well])) {
                break;
            }
        }

        // should not enter the constructor if the well does not exist in the wells struct
        // here, just another assertion.
        assert(index_well != wells->number_of_wells);

        index_of_well_ = index_well;
        well_type_ = wells->type[index_well];
        number_of_phases_ = wells->number_of_phases;

        // copying the comp_frac
        {
            comp_frac_.resize(number_of_phases_);
            const int index_begin = index_well * number_of_phases_;
            std::copy(wells->comp_frac + index_begin,
                      wells->comp_frac + index_begin + number_of_phases_, comp_frac_.begin() );
        }

        well_controls_ = wells->ctrls[index_well];

        ref_depth_ = wells->depth_ref[index_well];

        // perforations related
        {
            const int perf_index_begin = wells->well_connpos[index_well];
            const int perf_index_end = wells->well_connpos[index_well + 1];
            number_of_perforations_ = perf_index_end - perf_index_begin;
            first_perf_ = perf_index_begin;

            well_cells_.resize(number_of_perforations_);
            std::copy(wells->well_cells + perf_index_begin,
                      wells->well_cells + perf_index_end,
                      well_cells_.begin() );

            well_index_.resize(number_of_perforations_);
            std::copy(wells->WI + perf_index_begin,
                      wells->WI + perf_index_end,
                      well_index_.begin() );

            saturation_table_number_.resize(number_of_perforations_);
            std::copy(wells->sat_table_id + perf_index_begin,
                      wells->sat_table_id + perf_index_end,
                      saturation_table_number_.begin() );
        }

        well_efficiency_factor_ = 1.0;

        connectionRates_.resize(number_of_perforations_);

        well_productivity_index_logger_counter_ = 0;

    }

    template<typename TypeTag>
    void
    WellInterface<TypeTag>::
    updatePerforatedCell(std::vector<bool>& is_cell_perforated)
    {

        for (int perf_idx = 0; perf_idx<number_of_perforations_; ++perf_idx) {
            is_cell_perforated[well_cells_[perf_idx]] = true;
        }
    }



    template<typename TypeTag>
    void
    WellInterface<TypeTag>::
    init(const PhaseUsage* phase_usage_arg,
         const std::vector<double>& /* depth_arg */,
         const double gravity_arg,
         const int /* num_cells */)
    {
        phase_usage_ = phase_usage_arg;
        gravity_ = gravity_arg;
    }





    template<typename TypeTag>
    void
    WellInterface<TypeTag>::
    setVFPProperties(const VFPProperties<VFPInjProperties,VFPProdProperties>* vfp_properties_arg)
    {
        vfp_properties_ = vfp_properties_arg;
    }





    template<typename TypeTag>
    const std::string&
    WellInterface<TypeTag>::
    name() const
    {
        return well_ecl_->name();
    }





    template<typename TypeTag>
    WellType
    WellInterface<TypeTag>::
    wellType() const
    {
        return well_type_;
    }





    template<typename TypeTag>
    WellControls*
    WellInterface<TypeTag>::
    wellControls() const
    {
        return well_controls_;
    }

    template<typename TypeTag>
    const int
    WellInterface<TypeTag>::
    indexOfWell() const
    {
        return index_of_well_;
    }






    template<typename TypeTag>
    bool
    WellInterface<TypeTag>::
    getAllowCrossFlow() const
    {
        return well_ecl_->getAllowCrossFlow();
    }




    template<typename TypeTag>
    void
    WellInterface<TypeTag>::
    setWellEfficiencyFactor(const double efficiency_factor)
    {
        well_efficiency_factor_ = efficiency_factor;
    }



    template<typename TypeTag>
    const Well*
    WellInterface<TypeTag>::
    wellEcl() const
    {
        return well_ecl_;
    }



    template<typename TypeTag>
    const PhaseUsage&
    WellInterface<TypeTag>::
    phaseUsage() const
    {
        assert(phase_usage_);

        return *phase_usage_;
    }





    template<typename TypeTag>
    int
    WellInterface<TypeTag>::
    flowPhaseToEbosCompIdx( const int phaseIdx ) const
    {
        const auto& pu = phaseUsage();
        if (FluidSystem::phaseIsActive(FluidSystem::waterPhaseIdx) && pu.phase_pos[Water] == phaseIdx)
            return Indices::canonicalToActiveComponentIndex(FluidSystem::waterCompIdx);
        if (FluidSystem::phaseIsActive(FluidSystem::oilPhaseIdx) && pu.phase_pos[Oil] == phaseIdx)
            return Indices::canonicalToActiveComponentIndex(FluidSystem::oilCompIdx);
        if (FluidSystem::phaseIsActive(FluidSystem::gasPhaseIdx) && pu.phase_pos[Gas] == phaseIdx)
            return Indices::canonicalToActiveComponentIndex(FluidSystem::gasCompIdx);

        // for other phases return the index
        return phaseIdx;
    }

    template<typename TypeTag>
    int
    WellInterface<TypeTag>::
    ebosCompIdxToFlowCompIdx( const unsigned compIdx ) const
    {
        const auto& pu = phaseUsage();
        if (FluidSystem::phaseIsActive(FluidSystem::waterPhaseIdx) && Indices::canonicalToActiveComponentIndex(FluidSystem::waterCompIdx) == compIdx)
            return pu.phase_pos[Water];
        if (FluidSystem::phaseIsActive(FluidSystem::oilPhaseIdx) && Indices::canonicalToActiveComponentIndex(FluidSystem::oilCompIdx) == compIdx)
            return pu.phase_pos[Oil];
        if (FluidSystem::phaseIsActive(FluidSystem::gasPhaseIdx) && Indices::canonicalToActiveComponentIndex(FluidSystem::gasCompIdx) == compIdx)
            return pu.phase_pos[Gas];

        // for other phases return the index
        return compIdx;
    }




    template<typename TypeTag>
    double
    WellInterface<TypeTag>::
    wsolvent() const
    {
        if (!has_solvent) {
            return 0.0;
        }

        WellInjectionProperties injection = well_ecl_->getInjectionProperties(current_step_);
        if (injection.injectorType == WellInjector::GAS) {
            double solvent_fraction = well_ecl_->getSolventFraction(current_step_);
            return solvent_fraction;
        } else {
            // Not a gas injection well => no solvent.
            return 0.0;
        }
    }





    template<typename TypeTag>
    double
    WellInterface<TypeTag>::
    wpolymer() const
    {
        if (!has_polymer) {
            return 0.0;
        }

        WellInjectionProperties injection = well_ecl_->getInjectionProperties(current_step_);
        WellPolymerProperties polymer = well_ecl_->getPolymerProperties(current_step_);

        if (injection.injectorType == WellInjector::WATER) {
            const double polymer_injection_concentration = polymer.m_polymerConcentration;
            return polymer_injection_concentration;
        } else {
            // Not a water injection well => no polymer.
            return 0.0;
        }
    }





    template<typename TypeTag>
    double
    WellInterface<TypeTag>::
    mostStrictBhpFromBhpLimits() const
    {
        double bhp;

        // initial bhp value, making the value not usable
        switch( well_type_ ) {
        case INJECTOR:
            bhp = std::numeric_limits<double>::max();
            break;
        case PRODUCER:
            bhp = -std::numeric_limits<double>::max();
            break;
        default:
            OPM_THROW(std::logic_error, "Expected PRODUCER or INJECTOR type for well " << name());
        }

        // The number of the well controls/constraints
        const int nwc = well_controls_get_num(well_controls_);

        for (int ctrl_index = 0; ctrl_index < nwc; ++ctrl_index) {
            // finding a BHP constraint
            if (well_controls_iget_type(well_controls_, ctrl_index) == BHP) {
                // get the bhp constraint value, it should always be postive assummingly
                const double bhp_target = well_controls_iget_target(well_controls_, ctrl_index);

                switch(well_type_) {
                case INJECTOR: // using the lower bhp contraint from Injectors
                    if (bhp_target < bhp) {
                        bhp = bhp_target;
                    }
                    break;
                case PRODUCER:
                    if (bhp_target > bhp) {
                        bhp = bhp_target;
                    }
                    break;
                default:
                    OPM_THROW(std::logic_error, "Expected PRODUCER or INJECTOR type for well " << name());
                } // end of switch
            }
        }

        return bhp;
    }





    template<typename TypeTag>
    bool
    WellInterface<TypeTag>::
    wellHasTHPConstraints() const
    {
        return getTHPControlIndex() >= 0;
    }




    template<typename TypeTag>
    double
    WellInterface<TypeTag>::
    getTHPConstraint() const
    {
        const int thp_control_index = getTHPControlIndex();

        if (thp_control_index < 0) {
            OPM_THROW(std::runtime_error, " there is no THP constraint/limit for well " << name()
                                          << ", while we are requesting it ");
        }

        return well_controls_iget_target(well_controls_, thp_control_index);
    }




    template<typename TypeTag>
    int
    WellInterface<TypeTag>::
    getTHPControlIndex() const
    {
        const int nwc = well_controls_get_num(well_controls_);
        for (int ctrl_index = 0; ctrl_index < nwc; ++ctrl_index) {
            if (well_controls_iget_type(well_controls_, ctrl_index) == THP) {
                return ctrl_index;
            }
        }
        return -1;
    }





    template<typename TypeTag>
    void
    WellInterface<TypeTag>::
    updateWellControl(/* const */ Simulator& ebos_simulator,
                      WellState& well_state,
                      wellhelpers::WellSwitchingLogger& logger) /* const */
    {
        const int np = number_of_phases_;
        const int w = index_of_well_;

        const int old_control_index = well_state.currentControls()[w];

        // Find, for each well, if any constraints are broken. If so,
        // switch control to first broken constraint.
        WellControls* wc = well_controls_;

        // Loop over all controls except the current one, and also
        // skip any RESERVOIR_RATE controls, since we cannot
        // handle those.
        const int nwc = well_controls_get_num(wc);
        // the current control index
        int current = well_state.currentControls()[w];
        int ctrl_index = 0;
        for (; ctrl_index < nwc; ++ctrl_index) {
            if (ctrl_index == current) {
                // This is the currently used control, so it is
                // used as an equation. So this is not used as an
                // inequality constraint, and therefore skipped.
                continue;
            }
            if (wellhelpers::constraintBroken(
                    well_state.bhp(), well_state.thp(), well_state.wellRates(),
                    w, np, well_type_, wc, ctrl_index)) {

                // if the well can not work under THP / BHP control, we should not switch to THP / BHP control
                const bool cannot_switch_to_bhp = well_controls_iget_type(wc, ctrl_index) == BHP && !operability_status_.isOperableUnderBHPLimit();
                const bool cannot_switch_to_thp = well_controls_iget_type(wc, ctrl_index) == THP && !operability_status_.isOperableUnderTHPLimit();
                const bool cannot_switch = cannot_switch_to_bhp || cannot_switch_to_thp;
                if ( !cannot_switch ) {

                    // ctrl_index will be the index of the broken constraint after the loop.
                    break;
                } else {
                    // before we figure out to handle it, we give some debug information here
                    if ( well_controls_iget_type(wc, ctrl_index) == BHP && !operability_status_.isOperableUnderBHPLimit() ) {
                        OpmLog::debug("well " + name() + " breaks the BHP limit, while it is not operable under BHP limit");
                    }

                    if ( well_controls_iget_type(wc, ctrl_index) == THP && !operability_status_.isOperableUnderTHPLimit() ) {
                        OpmLog::debug("well " + name() + " breaks the THP limit, while it is not operable under THP limit");
                    }
                }
            }
        }

        if (ctrl_index != nwc) {
            // Constraint number ctrl_index was broken, switch to it.
            well_state.currentControls()[w] = ctrl_index;
            current = well_state.currentControls()[w];
            well_controls_set_current( wc, current);
        }

        // the new well control indices after all the related updates,
        const int updated_control_index = well_state.currentControls()[w];

        // checking whether control changed
        if (updated_control_index != old_control_index) {
            logger.wellSwitched(name(),
                                well_controls_iget_type(wc, old_control_index),
                                well_controls_iget_type(wc, updated_control_index));
        }

        if (updated_control_index != old_control_index) { //  || well_collection_->groupControlActive()) {
            updateWellStateWithTarget(ebos_simulator, well_state);
            updatePrimaryVariables(well_state);
        }
    }





    template<typename TypeTag>
    bool
    WellInterface<TypeTag>::
    underPredictionMode() const
    {
        bool under_prediction_mode = false;

        switch( well_type_ ) {
        case PRODUCER:
            under_prediction_mode = well_ecl_->getProductionProperties(current_step_).predictionMode;
            break;
        case INJECTOR:
            under_prediction_mode = well_ecl_->getInjectionProperties(current_step_).predictionMode;
            break;
        default:
            OPM_THROW(std::logic_error, "Expected PRODUCER or INJECTOR type for well " << name());
        }

        return under_prediction_mode;
    }





    template<typename TypeTag>
    bool
    WellInterface<TypeTag>::
    checkRateEconLimits(const WellEconProductionLimits& econ_production_limits,
                        const WellState& well_state) const
    {
        const Opm::PhaseUsage& pu = phaseUsage();
        const int np = number_of_phases_;

        if (econ_production_limits.onMinOilRate()) {
            assert(FluidSystem::phaseIsActive(FluidSystem::oilPhaseIdx));
            const double oil_rate = well_state.wellRates()[index_of_well_ * np + pu.phase_pos[ Oil ] ];
            const double min_oil_rate = econ_production_limits.minOilRate();
            if (std::abs(oil_rate) < min_oil_rate) {
                return true;
            }
        }

        if (econ_production_limits.onMinGasRate() ) {
            assert(FluidSystem::phaseIsActive(FluidSystem::gasPhaseIdx));
            const double gas_rate = well_state.wellRates()[index_of_well_ * np + pu.phase_pos[ Gas ] ];
            const double min_gas_rate = econ_production_limits.minGasRate();
            if (std::abs(gas_rate) < min_gas_rate) {
                return true;
            }
        }

        if (econ_production_limits.onMinLiquidRate() ) {
            assert(FluidSystem::phaseIsActive(FluidSystem::oilPhaseIdx));
            assert(FluidSystem::phaseIsActive(FluidSystem::waterPhaseIdx));
            const double oil_rate = well_state.wellRates()[index_of_well_ * np + pu.phase_pos[ Oil ] ];
            const double water_rate = well_state.wellRates()[index_of_well_ * np + pu.phase_pos[ Water ] ];
            const double liquid_rate = oil_rate + water_rate;
            const double min_liquid_rate = econ_production_limits.minLiquidRate();
            if (std::abs(liquid_rate) < min_liquid_rate) {
                return true;
            }
        }

        if (econ_production_limits.onMinReservoirFluidRate()) {
            OpmLog::warning("NOT_SUPPORTING_MIN_RESERVOIR_FLUID_RATE", "Minimum reservoir fluid production rate limit is not supported yet");
        }

        return false;
    }






    template<typename TypeTag>
    typename WellInterface<TypeTag>::RatioCheckTuple
    WellInterface<TypeTag>::
    checkMaxWaterCutLimit(const WellEconProductionLimits& econ_production_limits,
                          const WellState& well_state) const
    {
        bool water_cut_limit_violated = false;
        int worst_offending_completion = INVALIDCOMPLETION;
        double violation_extent = -1.0;

        const int np = number_of_phases_;
        const Opm::PhaseUsage& pu = phaseUsage();
        const int well_number = index_of_well_;

        assert(FluidSystem::phaseIsActive(FluidSystem::oilPhaseIdx));
        assert(FluidSystem::phaseIsActive(FluidSystem::waterPhaseIdx));

        const double oil_rate = well_state.wellRates()[well_number * np + pu.phase_pos[ Oil ] ];
        const double water_rate = well_state.wellRates()[well_number * np + pu.phase_pos[ Water ] ];
        const double liquid_rate = oil_rate + water_rate;
        double water_cut;
        if (std::abs(liquid_rate) != 0.) {
            water_cut = water_rate / liquid_rate;
        } else {
            water_cut = 0.0;
        }

        const double max_water_cut_limit = econ_production_limits.maxWaterCut();
        if (water_cut > max_water_cut_limit) {
            water_cut_limit_violated = true;
        }

        if (water_cut_limit_violated) {
            // need to handle the worst_offending_connection
            const int perf_start = first_perf_;
            const int perf_number = number_of_perforations_;

            std::vector<double> water_cut_perf(perf_number);
            for (int perf = 0; perf < perf_number; ++perf) {
                const int i_perf = perf_start + perf;
                const double oil_perf_rate = well_state.perfPhaseRates()[i_perf * np + pu.phase_pos[ Oil ] ];
                const double water_perf_rate = well_state.perfPhaseRates()[i_perf * np + pu.phase_pos[ Water ] ];
                const double liquid_perf_rate = oil_perf_rate + water_perf_rate;
                if (std::abs(liquid_perf_rate) != 0.) {
                    water_cut_perf[perf] = water_perf_rate / liquid_perf_rate;
                } else {
                    water_cut_perf[perf] = 0.;
                }
            }
            const auto& completions = well_ecl_->getCompletions(current_step_);
            const auto& connections = well_ecl_->getConnections(current_step_);

            int complnumIdx = 0;
            std::vector<double> water_cut_in_completions(completions.size(), 0.0);
            for (const auto& completion : completions) {
                int complnum = completion.first;
                for (int perf = 0; perf < perf_number; ++perf) {
                    if (complnum == connections.get ( perf ).complnum()) {
                        water_cut_in_completions[complnumIdx] +=  water_cut_perf[perf];
                    }
                }
                complnumIdx++;
            }

            double max_water_cut_perf = 0.;
            complnumIdx = 0;
            for (const auto& completion : completions) {
                if (water_cut_in_completions[complnumIdx] > max_water_cut_perf) {
                    worst_offending_completion = completion.first;
                    max_water_cut_perf = water_cut_in_completions[complnumIdx];
                }
                complnumIdx++;
            }

            assert(max_water_cut_limit != 0.);
            assert(worst_offending_completion != INVALIDCOMPLETION);
            violation_extent = max_water_cut_perf / max_water_cut_limit;
        }

        return std::make_tuple(water_cut_limit_violated, worst_offending_completion, violation_extent);
    }





    template<typename TypeTag>
    typename WellInterface<TypeTag>::RatioCheckTuple
    WellInterface<TypeTag>::
    checkRatioEconLimits(const WellEconProductionLimits& econ_production_limits,
                         const WellState& well_state) const
    {
        // TODO: not sure how to define the worst-offending completion when more than one
        //       ratio related limit is violated.
        //       The defintion used here is that we define the violation extent based on the
        //       ratio between the value and the corresponding limit.
        //       For each violated limit, we decide the worst-offending completion separately.
        //       Among the worst-offending completions, we use the one has the biggest violation
        //       extent.

        bool any_limit_violated = false;
        int worst_offending_completion = INVALIDCOMPLETION;
        double violation_extent = -1.0;

        if (econ_production_limits.onMaxWaterCut()) {
            const RatioCheckTuple water_cut_return = checkMaxWaterCutLimit(econ_production_limits, well_state);
            bool water_cut_violated = std::get<0>(water_cut_return);
            if (water_cut_violated) {
                any_limit_violated = true;
                const double violation_extent_water_cut = std::get<2>(water_cut_return);
                if (violation_extent_water_cut > violation_extent) {
                    violation_extent = violation_extent_water_cut;
                    worst_offending_completion = std::get<1>(water_cut_return);
                }
            }
        }

        if (econ_production_limits.onMaxGasOilRatio()) {
            OpmLog::warning("NOT_SUPPORTING_MAX_GOR", "the support for max Gas-Oil ratio is not implemented yet!");
        }

        if (econ_production_limits.onMaxWaterGasRatio()) {
            OpmLog::warning("NOT_SUPPORTING_MAX_WGR", "the support for max Water-Gas ratio is not implemented yet!");
        }

        if (econ_production_limits.onMaxGasLiquidRatio()) {
            OpmLog::warning("NOT_SUPPORTING_MAX_GLR", "the support for max Gas-Liquid ratio is not implemented yet!");
        }

        if (any_limit_violated) {
            assert(worst_offending_completion != INVALIDCOMPLETION);
            assert(violation_extent > 1.);
        }

        return std::make_tuple(any_limit_violated, worst_offending_completion, violation_extent);
    }





    template<typename TypeTag>
    void
    WellInterface<TypeTag>::
    updateWellTestState(const WellState& well_state,
                        const double& simulationTime,
                        const bool& writeMessageToOPMLog,
                        WellTestState& wellTestState) const
    {
        // currently, we only updateWellTestState for producers
        if (wellType() != PRODUCER) {
            return;
        }

        // Based on current understanding, only under prediction mode, we need to shut well due to various
        // reasons or limits. With more knowlage or testing cases later, this might need to be corrected.
        if (!underPredictionMode() ) {
            return;
        }

        // updating well test state based on physical (THP/BHP) limits.
        updateWellTestStatePhysical(well_state, simulationTime, writeMessageToOPMLog, wellTestState);

        // updating well test state based on Economic limits.
        updateWellTestStateEconomic(well_state, simulationTime, writeMessageToOPMLog, wellTestState);

        // TODO: well can be shut/closed due to other reasons
    }





    template<typename TypeTag>
    void
    WellInterface<TypeTag>::
    updateWellTestStatePhysical(const WellState& well_state,
                                const double simulation_time,
                                const bool write_message_to_opmlog,
                                WellTestState& well_test_state) const
    {
        if (!isOperable()) {
            well_test_state.addClosedWell(name(), WellTestConfig::Reason::PHYSICAL, simulation_time);
            if (write_message_to_opmlog) {
                // TODO: considering auto shut in?
                const std::string msg = "well " + name()
                             + std::string(" will be shut as it can not operate under current reservoir condition");
                OpmLog::info(msg);
            }
        }

    }





    template<typename TypeTag>
    void
    WellInterface<TypeTag>::
    updateWellTestStateEconomic(const WellState& well_state,
                                const double simulation_time,
                                const bool write_message_to_opmlog,
                                WellTestState& well_test_state) const
    {
        const WellEconProductionLimits& econ_production_limits = well_ecl_->getEconProductionLimits(current_step_);

        // if no limit is effective here, then continue to the next well
        if ( !econ_production_limits.onAnyEffectiveLimit() ) {
            return;
        }

        // flag to check if the mim oil/gas rate limit is violated
        bool rate_limit_violated = false;

        // for the moment, we only handle rate limits, not handling potential limits
        // the potential limits should not be difficult to add
        const WellEcon::QuantityLimitEnum& quantity_limit = econ_production_limits.quantityLimit();
        if (quantity_limit == WellEcon::POTN) {
            const std::string msg = std::string("POTN limit for well ") + name() + std::string(" is not supported for the moment. \n")
                                  + std::string("All the limits will be evaluated based on RATE. ");
            OpmLog::warning("NOT_SUPPORTING_POTN", msg);
        }

        if (econ_production_limits.onAnyRateLimit()) {
            rate_limit_violated = checkRateEconLimits(econ_production_limits, well_state);
        }

        if (rate_limit_violated) {
            if (econ_production_limits.endRun()) {
                const std::string warning_message = std::string("ending run after well closed due to economic limits")
                                                  + std::string("is not supported yet \n")
                                                  + std::string("the program will keep running after ") + name()
                                                  + std::string(" is closed");
                OpmLog::warning("NOT_SUPPORTING_ENDRUN", warning_message);
            }

            if (econ_production_limits.validFollowonWell()) {
                OpmLog::warning("NOT_SUPPORTING_FOLLOWONWELL", "opening following on well after well closed is not supported yet");
            }

            well_test_state.addClosedWell(name(), WellTestConfig::Reason::ECONOMIC, simulation_time);
            if (write_message_to_opmlog) {
                if (well_ecl_->getAutomaticShutIn()) {
                    const std::string msg = std::string("well ") + name() + std::string(" will be shut due to rate economic limit");
                    OpmLog::info(msg);
                } else {
                    const std::string msg = std::string("well ") + name() + std::string(" will be stopped due to rate economic limit");
                    OpmLog::info(msg);
                }
            }
            // the well is closed, not need to check other limits
            return;
        }

        // checking for ratio related limits, mostly all kinds of ratio.
        bool ratio_limits_violated = false;
        RatioCheckTuple ratio_check_return;

        if (econ_production_limits.onAnyRatioLimit()) {
            ratio_check_return = checkRatioEconLimits(econ_production_limits, well_state);
            ratio_limits_violated = std::get<0>(ratio_check_return);
        }

        if (ratio_limits_violated) {
            const WellEcon::WorkoverEnum workover = econ_production_limits.workover();
            switch (workover) {
                case WellEcon::CON:
                {
                    const int worst_offending_completion = std::get<1>(ratio_check_return);

                    well_test_state.addClosedCompletion(name(), worst_offending_completion, simulation_time);
                    if (write_message_to_opmlog) {
                        if (worst_offending_completion < 0) {
                            const std::string msg = std::string("Connection ") + std::to_string(- worst_offending_completion)
                                    + std::string(" for well ") + name() + std::string(" will be closed due to economic limit");
                            OpmLog::info(msg);
                        } else {
                            const std::string msg = std::string("Completion ") + std::to_string(worst_offending_completion)
                                    + std::string(" for well ") + name() + std::string(" will be closed due to economic limit");
                            OpmLog::info(msg);
                        }
                    }

                    bool allCompletionsClosed = true;
                    const auto& connections = well_ecl_->getConnections(current_step_);
                    for (const auto& connection : connections) {
                        if (!well_test_state.hasCompletion(name(), connection.complnum())) {
                            allCompletionsClosed = false;
                        }
                    }

                    if (allCompletionsClosed) {
                        well_test_state.addClosedWell(name(), WellTestConfig::Reason::ECONOMIC, simulation_time);
                        if (write_message_to_opmlog) {
                            if (well_ecl_->getAutomaticShutIn()) {
                                const std::string msg = name() + std::string(" will be shut due to last completion closed");
                            	OpmLog::info(msg);
                            } else {
                                const std::string msg = name() + std::string(" will be stopped due to last completion closed");
                                OpmLog::info(msg);
                            }
                        }
                    }
                    break;
                }
                case WellEcon::WELL:
                {
                well_test_state.addClosedWell(name(), WellTestConfig::Reason::ECONOMIC, 0);
                if (write_message_to_opmlog) {
                    if (well_ecl_->getAutomaticShutIn()) {
                        // tell the controll that the well is closed
                        const std::string msg = name() + std::string(" will be shut due to ratio economic limit");
                        OpmLog::info(msg);
                    } else {
                        const std::string msg = name() + std::string(" will be stopped due to ratio economic limit");
                        OpmLog::info(msg);
                    }
                }
                    break;
                }
                case WellEcon::NONE:
                    break;
                default:
                {
                    OpmLog::warning("NOT_SUPPORTED_WORKOVER_TYPE",
                                    "not supporting workover type " + WellEcon::WorkoverEnumToString(workover) );
                }
            }
        }
    }





    template<typename TypeTag>
    void
    WellInterface<TypeTag>::
    wellTesting(Simulator& simulator, const std::vector<double>& B_avg,
                const double simulation_time, const int report_step, const bool terminal_output,
                const WellTestConfig::Reason testing_reason,
                /* const */ WellState& well_state,
                WellTestState& well_test_state,
                wellhelpers::WellSwitchingLogger& logger)
    {
        if (testing_reason == WellTestConfig::Reason::PHYSICAL) {
            wellTestingPhysical(simulator, B_avg, simulation_time, report_step,
                                terminal_output, well_state, well_test_state, logger);
        }

        if (testing_reason == WellTestConfig::Reason::ECONOMIC) {
            wellTestingEconomic(simulator, B_avg, simulation_time, report_step,
                                terminal_output, well_state, well_test_state, logger);
        }
    }





    template<typename TypeTag>
    void
    WellInterface<TypeTag>::
    wellTestingEconomic(Simulator& simulator, const std::vector<double>& B_avg,
                        const double simulation_time, const int report_step, const bool terminal_output,
                        const WellState& well_state, WellTestState& welltest_state, wellhelpers::WellSwitchingLogger& logger)
    {
        OpmLog::debug(" well " + name() + " is being tested for economic limits");

        WellState well_state_copy = well_state;

        updatePrimaryVariables(well_state_copy);
        initPrimaryVariablesEvaluation();

        // create a well
        WellTestState welltest_state_temp;

        bool testWell = true;
        // if a well is closed because all completions are closed, we need to check each completion
        // individually. We first open all completions, then we close one by one by calling updateWellTestState
        // untill the number of closed completions do not increase anymore.
        while (testWell) {
            const size_t original_number_closed_completions = welltest_state_temp.sizeCompletions();
            solveWellForTesting(simulator, well_state_copy, B_avg, terminal_output, logger);
            updateWellTestState(well_state_copy, simulation_time, /*writeMessageToOPMLog=*/ false, welltest_state_temp);
            closeCompletions(welltest_state_temp);

            // Stop testing if the well is closed or shut due to all completions shut
            // Also check if number of completions has increased. If the number of closed completions do not increased
            // we stop the testing.
            // TODO: it can be tricky here, if the well is shut/closed due to other reasons
            if ( welltest_state_temp.sizeWells() > 0 ||
                (original_number_closed_completions == welltest_state_temp.sizeCompletions()) ) {
                    testWell = false; // this terminates the while loop
            }
        }

        // update wellTestState if the well test succeeds
        if (!welltest_state_temp.hasWell(name(), WellTestConfig::Reason::ECONOMIC)) {
            welltest_state.openWell(name());
            const std::string msg = std::string("well ") + name() + std::string(" is re-opened");
            OpmLog::info(msg);

            // also reopen completions
            for (auto& completion : well_ecl_->getCompletions(report_step)) {
                if (!welltest_state_temp.hasCompletion(name(), completion.first)) {
                    welltest_state.dropCompletion(name(), completion.first);
                }
            }
        }
    }





    template<typename TypeTag>
    void
    WellInterface<TypeTag>::
    computeRepRadiusPerfLength(const Grid& grid,
                               const std::vector<int>& cartesian_to_compressed)
    {
        const int* cart_dims = Opm::UgGridHelpers::cartDims(grid);
        auto cell_to_faces = Opm::UgGridHelpers::cell2Faces(grid);
        auto begin_face_centroids = Opm::UgGridHelpers::beginFaceCentroids(grid);

        const int nperf = number_of_perforations_;

        perf_rep_radius_.clear();
        perf_length_.clear();
        bore_diameters_.clear();

        perf_rep_radius_.reserve(nperf);
        perf_length_.reserve(nperf);
        bore_diameters_.reserve(nperf);

        // COMPDAT handling
        const auto& connectionSet = well_ecl_->getConnections(current_step_);
        for (size_t c=0; c<connectionSet.size(); c++) {
            const auto& connection = connectionSet.get(c);
            if (connection.state() == WellCompletion::OPEN) {
                const int i = connection.getI();
                const int j = connection.getJ();
                const int k = connection.getK();

                const int* cpgdim = cart_dims;
                const int cart_grid_indx = i + cpgdim[0]*(j + cpgdim[1]*k);
                const int cell = cartesian_to_compressed[cart_grid_indx];

                if (cell < 0) {
                    OPM_THROW(std::runtime_error, "Cell with i,j,k indices " << i << ' ' << j << ' '
                              << k << " not found in grid (well = " << name() << ')');
                }

                {
                    double radius = connection.rw();
                    const std::array<double, 3> cubical =
                    WellsManagerDetail::getCubeDim<3>(cell_to_faces, begin_face_centroids, cell);

                    double re; // area equivalent radius of the grid block
                    double perf_length; // the length of the well perforation

                    switch (connection.dir()) {
                        case Opm::WellCompletion::DirectionEnum::X:
                            re = std::sqrt(cubical[1] * cubical[2] / M_PI);
                            perf_length = cubical[0];
                            break;
                        case Opm::WellCompletion::DirectionEnum::Y:
                            re = std::sqrt(cubical[0] * cubical[2] / M_PI);
                            perf_length = cubical[1];
                            break;
                        case Opm::WellCompletion::DirectionEnum::Z:
                            re = std::sqrt(cubical[0] * cubical[1] / M_PI);
                            perf_length = cubical[2];
                            break;
                        default:
                            OPM_THROW(std::runtime_error, " Dirtecion of well is not supported ");
                    }

                    const double repR = std::sqrt(re * radius);
                    perf_rep_radius_.push_back(repR);
                    perf_length_.push_back(perf_length);
                    bore_diameters_.push_back(2. * radius);
                }
            }
        }
    }

    template<typename TypeTag>
    double
    WellInterface<TypeTag>::scalingFactor(const int phaseIdx) const
    {
        const WellControls* wc = well_controls_;
        const double* distr = well_controls_get_current_distr(wc);

        if (well_controls_get_current_type(wc) == RESERVOIR_RATE) {
            if (has_solvent && phaseIdx == contiSolventEqIdx ) {
                typedef Ewoms::BlackOilSolventModule<TypeTag> SolventModule;
                double coeff = 0;
                rateConverter_.template calcCoeffSolvent<SolventModule>(0, pvtRegionIdx_, coeff);
                return coeff;
            }
            // TODO: use the rateConverter here as well.
            return distr[phaseIdx];
        }
        const auto& pu = phaseUsage();
        if (FluidSystem::phaseIsActive(FluidSystem::waterPhaseIdx) && pu.phase_pos[Water] == phaseIdx)
            return 1.0;
        if (FluidSystem::phaseIsActive(FluidSystem::oilPhaseIdx) && pu.phase_pos[Oil] == phaseIdx)
            return 1.0;
        if (FluidSystem::phaseIsActive(FluidSystem::gasPhaseIdx) && pu.phase_pos[Gas] == phaseIdx)
            return 0.01;
        if (has_solvent && phaseIdx == contiSolventEqIdx )
            return 0.01;

        // we should not come this far
        assert(false);
        return 1.0;
    }





    template<typename TypeTag>
    bool
    WellInterface<TypeTag>::isVFPActive() const
    {
        // since the well_controls only handles the VFP number when THP constraint/target is there.
        // we need to get the table number through the parser, in case THP constraint/target is not there.
        // When THP control/limit is not active, if available VFP table is provided, we will still need to
        // update THP value. However, it will only used for output purpose.

        if (well_type_ == PRODUCER) { // producer
            const int table_id = well_ecl_->getProductionProperties(current_step_).VFPTableNumber;
            if (table_id <= 0) {
                return false;
            } else {
                if (vfp_properties_->getProd()->hasTable(table_id)) {
                    return true;
                } else {
                    OPM_THROW(std::runtime_error, "VFPPROD table " << std::to_string(table_id) << " is specfied,"
                              << " for well " << name() << ", while we could not access it during simulation");
                }
            }

        } else { // injector
            const int table_id = well_ecl_->getInjectionProperties(current_step_).VFPTableNumber;
            if (table_id <= 0) {
                return false;
            } else {
                if (vfp_properties_->getInj()->hasTable(table_id)) {
                    return true;
                } else {
                    OPM_THROW(std::runtime_error, "VFPINJ table " << std::to_string(table_id) << " is specfied,"
                              << " for well " << name() << ", while we could not access it during simulation");
                }
            }
        }
    }





    template<typename TypeTag>
    bool
    WellInterface<TypeTag>::
    solveWellEqUntilConverged(Simulator& ebosSimulator,
                              const std::vector<double>& B_avg,
                              WellState& well_state,
                              wellhelpers::WellSwitchingLogger& logger)
    {
        const int max_iter = param_.max_welleq_iter_;
        int it = 0;
        const double dt = 1.0; //not used for the well tests
        bool converged;
        WellState well_state0 = well_state;
        do {
            assembleWellEq(ebosSimulator, dt, well_state);

            auto report = getWellConvergence(B_avg);
            converged = report.converged();
            if (converged) {
                break;
            }

            ++it;
            solveEqAndUpdateWellState(well_state);

            updateWellControl(ebosSimulator, well_state, logger);
            initPrimaryVariablesEvaluation();
        } while (it < max_iter);

        return converged;
    }





    template<typename TypeTag>
    void
    WellInterface<TypeTag>::calculateReservoirRates(WellState& well_state) const
    {
        const int fipreg = 0; // not considering the region for now
        const int np = number_of_phases_;

        std::vector<double> surface_rates(np, 0.0);
        const int well_rate_index = np * index_of_well_;
        for (int p = 0; p < np; ++p) {
            surface_rates[p] = well_state.wellRates()[well_rate_index + p];
        }

        std::vector<double> voidage_rates(np, 0.0);
        rateConverter_.calcReservoirVoidageRates(fipreg, pvtRegionIdx_, surface_rates, voidage_rates);

        for (int p = 0; p < np; ++p) {
            well_state.wellReservoirRates()[well_rate_index + p] = voidage_rates[p];
        }    
    }

    template<typename TypeTag>
    void
    WellInterface<TypeTag>::closeCompletions(WellTestState& wellTestState)
    {
        const auto& connections = well_ecl_->getConnections(current_step_);
        int perfIdx = 0;
        for (const auto& connection : connections) {
            if (wellTestState.hasCompletion(name(), connection.complnum())) {
                well_index_[perfIdx] = 0.0;
            }
            perfIdx++;
        }
    }

    template<typename TypeTag>
    void
    WellInterface<TypeTag>::
    solveWellForTesting(Simulator& ebosSimulator, WellState& well_state,
                        const std::vector<double>& B_avg, bool terminal_output,
                        wellhelpers::WellSwitchingLogger& logger)
    {
        // keep a copy of the original well state
        const WellState well_state0 = well_state;
        const bool converged = solveWellEqUntilConverged(ebosSimulator, B_avg, well_state, logger);
        if (converged) {
            if ( terminal_output ) {
                OpmLog::debug("WellTest: Well equation for well " + name() +  " solution gets converged");
            }
        } else {
            if ( terminal_output ) {
                const int max_iter = param_.max_welleq_iter_;
                OpmLog::debug("WellTest: Well equation for well" +name() + " solution failed in getting converged with "
                              + std::to_string(max_iter) + " iterations");
            }
            well_state = well_state0;
        }
    }

    template<typename TypeTag>
    void
    WellInterface<TypeTag>::scaleProductivityIndex(const int perfIdx, double& productivity_index)
    {

        const auto& connection = well_ecl_->getConnections(current_step_)[perfIdx];

        const bool new_well = well_ecl_->hasEvent(ScheduleEvents::NEW_WELL , current_step_);

        if (well_ecl_->getDrainageRadius(current_step_) < 0) {
            if (new_well && perfIdx == 0) {
                OpmLog::warning("PRODUCTIVITY_INDEX_WARNING", "Negative drainage radius not supported. The productivity index is set to zero");
            }
            productivity_index = 0.0;
            return;
        }

        if (connection.r0() > well_ecl_->getDrainageRadius(current_step_)) {
            if (new_well && well_productivity_index_logger_counter_ < 1) {
                OpmLog::info("PRODUCTIVITY_INDEX_INFO", "The effective radius is larger than the well drainage radius for well " + name() +
                             " They are set to equal in the well productivity index calculations");
                well_productivity_index_logger_counter_++;
            }
            return;
        }

        // For zero drainage radius the productivity index is just the transmissibility times the mobility
        if (well_ecl_->getDrainageRadius(current_step_) == 0) {
            return;
        }

        // Scale the productivity index to account for the drainage radius.
        // Assumes steady radial flow only valied for horizontal wells
        productivity_index *=
        (std::log(connection.r0() / connection.rw()) + connection.skinFactor()) /
        (std::log(well_ecl_->getDrainageRadius(current_step_) / connection.rw()) + connection.skinFactor());
    }

    template<typename TypeTag>
    void
    WellInterface<TypeTag>::addCellRates(RateVector& rates, int cellIdx) const
    {
        for (int perfIdx = 0; perfIdx < number_of_perforations_; ++perfIdx) {
            if (cells()[perfIdx] == cellIdx) {
                for (int i = 0; i < RateVector::dimension; ++i) {
                    rates[i] += connectionRates_[perfIdx][i];
                }
            }
        }
    }

    template<typename TypeTag>
    typename WellInterface<TypeTag>::Scalar
    WellInterface<TypeTag>::volumetricSurfaceRateForConnection(int cellIdx, int phaseIdx) const {
        for (int perfIdx = 0; perfIdx < number_of_perforations_; ++perfIdx) {
            if (cells()[perfIdx] == cellIdx) {
                const unsigned activeCompIdx = Indices::canonicalToActiveComponentIndex(FluidSystem::solventComponentIndex(phaseIdx));
                return connectionRates_[perfIdx][activeCompIdx].value();
            }
        }
        OPM_THROW(std::invalid_argument, "The well with name " + name()
                  + " does not perforate cell " + std::to_string(cellIdx));
        return 0.0;
    }





    template<typename TypeTag>
    bool
    WellInterface<TypeTag>::
    isOperable() const {
        return operability_status_.isOperable();
    }
<<<<<<< HEAD


}
=======
}

#endif
>>>>>>> 4a3f2e16
<|MERGE_RESOLUTION|>--- conflicted
+++ resolved
@@ -1323,12 +1323,8 @@
     isOperable() const {
         return operability_status_.isOperable();
     }
-<<<<<<< HEAD
 
 
 }
-=======
-}
-
-#endif
->>>>>>> 4a3f2e16
+
+#endif